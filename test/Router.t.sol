--- conflicted
+++ resolved
@@ -1313,8 +1313,6 @@
         // This is implicit in the event emission check above but would be
         // even better with an explicit check of the settlement payload
     }
-<<<<<<< HEAD
-=======
 
     function test_OnCall_InvalidSwapAmountOut() public {
         // Setup intent contract
@@ -1375,5 +1373,4 @@
         vm.expectRevert("Swap returned invalid amount");
         router.onCall(context, address(inputToken), amount + tip, intentPayloadBytes);
     }
->>>>>>> 3631d14f
 }