// SPDX-License-Identifier: MIT
pragma solidity 0.8.26;

import "@openzeppelin/contracts/token/ERC20/IERC20.sol";
import "../../src/interfaces/ISwap.sol";
import "../../src/interfaces/IZRC20.sol";

contract MockSwapModule is ISwap {
    // Control parameters to simulate different swap behaviors
    uint256 public slippage = 0; // 0 = no slippage (1:1 swap), higher means more slippage
    bool public useDecimalAdjustment = false; // Flag to enable/disable decimal adjustment

    // Allow to set a custom amount out for testing
    uint256 customAmountOut = 0;

    function setSlippage(uint256 _slippage) external {
        slippage = _slippage;
    }

    function setCustomAmountOut(uint256 _customAmountOut) external {
        customAmountOut = _customAmountOut;
    }

    function swap(address tokenIn, address tokenOut, uint256 amountIn, address gasZRC20, uint256 gasFee)
        external
        override
        returns (uint256 amountOut)
    {
        // Transfer tokens from sender to this contract
        IERC20(tokenIn).transferFrom(msg.sender, address(this), amountIn);

        // Calculate amount out based on slippage settings
        uint256 slippageCost = (amountIn * slippage) / 10000; // slippage in basis points (e.g., 100 = 1%)

        // Only account for gas fee if gasZRC20 is provided
        uint256 totalCost = slippageCost;
        if (gasZRC20 != address(0)) {
            totalCost += gasFee;
        }

        require(amountIn > totalCost, "Amount insufficient to cover costs after tip");

        amountOut = amountIn - totalCost;

        // Transfer tokens back to the sender
        IERC20(tokenOut).transfer(msg.sender, amountOut);

        // Only transfer gas fee if gasZRC20 is not zero address
        if (gasZRC20 != address(0) && gasFee > 0) {
            IERC20(gasZRC20).transfer(msg.sender, gasFee);
        }
<<<<<<< HEAD
=======

        // Allow to set a custom amount out for testing
        if (customAmountOut > 0) {
            amountOut = customAmountOut;
        }
>>>>>>> 3631d14f

        return amountOut;
    }

    /**
     * @dev Extended swap function with token name (ignored in this implementation)
     */
    function swap(address tokenIn, address tokenOut, uint256 amountIn, address gasZRC20, uint256 gasFee, string memory)
        external
        returns (uint256 amountOut)
    {
        // Transfer tokens from sender to this contract
        IERC20(tokenIn).transferFrom(msg.sender, address(this), amountIn);

        // Calculate amount out based on slippage settings
        uint256 slippageCost = (amountIn * slippage) / 10000; // slippage in basis points (e.g., 100 = 1%)

        // Only account for gas fee if gasZRC20 is provided
        uint256 totalCost = slippageCost;
        if (gasZRC20 != address(0)) {
            totalCost += gasFee;
        }
<<<<<<< HEAD

        require(amountIn > totalCost, "Amount insufficient to cover costs after tip");

=======

        require(amountIn > totalCost, "Amount insufficient to cover costs after tip");

>>>>>>> 3631d14f
        amountOut = amountIn - totalCost;

        // Transfer tokens back to the sender
        IERC20(tokenOut).transfer(msg.sender, amountOut);

        // Only transfer gas fee if gasZRC20 is not zero address
        if (gasZRC20 != address(0) && gasFee > 0) {
            IERC20(gasZRC20).transfer(msg.sender, gasFee);
        }
<<<<<<< HEAD
=======

        // Allow to set a custom amount out for testing
        if (customAmountOut > 0) {
            amountOut = customAmountOut;
        }
>>>>>>> 3631d14f

        return amountOut;
    }
}<|MERGE_RESOLUTION|>--- conflicted
+++ resolved
@@ -49,14 +49,11 @@
         if (gasZRC20 != address(0) && gasFee > 0) {
             IERC20(gasZRC20).transfer(msg.sender, gasFee);
         }
-<<<<<<< HEAD
-=======
 
         // Allow to set a custom amount out for testing
         if (customAmountOut > 0) {
             amountOut = customAmountOut;
         }
->>>>>>> 3631d14f
 
         return amountOut;
     }
@@ -79,15 +76,9 @@
         if (gasZRC20 != address(0)) {
             totalCost += gasFee;
         }
-<<<<<<< HEAD
 
         require(amountIn > totalCost, "Amount insufficient to cover costs after tip");
 
-=======
-
-        require(amountIn > totalCost, "Amount insufficient to cover costs after tip");
-
->>>>>>> 3631d14f
         amountOut = amountIn - totalCost;
 
         // Transfer tokens back to the sender
@@ -97,14 +88,11 @@
         if (gasZRC20 != address(0) && gasFee > 0) {
             IERC20(gasZRC20).transfer(msg.sender, gasFee);
         }
-<<<<<<< HEAD
-=======
 
         // Allow to set a custom amount out for testing
         if (customAmountOut > 0) {
             amountOut = customAmountOut;
         }
->>>>>>> 3631d14f
 
         return amountOut;
     }
