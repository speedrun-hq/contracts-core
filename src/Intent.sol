// SPDX-License-Identifier: MIT
pragma solidity ^0.8.26;

import "@openzeppelin/contracts-upgradeable/proxy/utils/Initializable.sol";
import "@openzeppelin/contracts-upgradeable/proxy/utils/UUPSUpgradeable.sol";
import "@openzeppelin/contracts-upgradeable/access/AccessControlUpgradeable.sol";
import "@openzeppelin/contracts-upgradeable/utils/PausableUpgradeable.sol";
import "@openzeppelin/contracts-upgradeable/utils/ReentrancyGuardUpgradeable.sol";
import "@openzeppelin/contracts/token/ERC20/IERC20.sol";
import "@openzeppelin/contracts/token/ERC20/utils/SafeERC20.sol";
import "./interfaces/IGateway.sol";
import "./interfaces/IRouter.sol";
import "./interfaces/IIntent.sol";
import "./interfaces/IntentTarget.sol";
import "./utils/PayloadUtils.sol";

/**
 * @title Intent
 * @dev Handles intent-based transfers across chains
 */
contract Intent is
    IIntent,
    Initializable,
    UUPSUpgradeable,
    AccessControlUpgradeable,
    PausableUpgradeable,
    ReentrancyGuardUpgradeable
{
    using SafeERC20 for IERC20;

    // Role definitions
    bytes32 public constant PAUSER_ROLE = keccak256("PAUSER_ROLE");

    // Counter for generating unique intent IDs
    uint256 public intentCounter;

    // Gateway contract address
    address public gateway;

    // Router contract address on ZetaChain
    address public router;

    // Flag indicating if this contract is deployed on ZetaChain
    bool public immutable isZetaChain;

    // Mapping to track fulfillments
    mapping(bytes32 => address) public fulfillments;

    // Struct to track settlement status
    struct Settlement {
        bool settled;
        bool fulfilled;
        uint256 paidTip;
        address fulfiller;
    }

    // Mapping to track settlements
    mapping(bytes32 => Settlement) public settlements;

    // Event emitted when a new intent is created
    event IntentInitiated(
        bytes32 indexed intentId,
        address indexed asset,
        uint256 amount,
        uint256 targetChain,
        bytes receiver,
        uint256 tip,
        uint256 salt
    );

    // Event emitted when a new intent with call is created
    event IntentInitiatedWithCall(
        bytes32 indexed intentId,
        address indexed asset,
        uint256 amount,
        uint256 targetChain,
        bytes receiver,
        uint256 tip,
        uint256 salt,
        bytes data
    );

    // Event emitted when an intent is fulfilled
    event IntentFulfilled(bytes32 indexed intentId, address indexed asset, uint256 amount, address indexed receiver);

    // Event emitted when an intent with call is fulfilled
    event IntentFulfilledWithCall(
        bytes32 indexed intentId, address indexed asset, uint256 amount, address indexed receiver, bytes data
    );

    // Event emitted when an intent is settled
    event IntentSettled(
        bytes32 indexed intentId,
        address indexed asset,
        uint256 amount,
        address indexed receiver,
        bool fulfilled,
        address fulfiller,
        uint256 actualAmount,
        uint256 paidTip
    );

    // Event emitted when an intent with call is settled
    event IntentSettledWithCall(
        bytes32 indexed intentId,
        address indexed asset,
        uint256 amount,
        address indexed receiver,
        bool fulfilled,
        address fulfiller,
        uint256 actualAmount,
        uint256 paidTip,
        bytes data
    );

    // Event emitted when the gateway is updated
    event GatewayUpdated(address indexed oldGateway, address indexed newGateway);

    // Event emitted when the router is updated
    event RouterUpdated(address indexed oldRouter, address indexed newRouter);

    /// @custom:oz-upgrades-unsafe-allow constructor
    constructor(bool _isZetaChain) {
        isZetaChain = _isZetaChain;
        _disableInitializers();
    }

    /**
     * @dev Pauses all contract functions that use the whenNotPaused modifier
     */
    function pause() external onlyRole(PAUSER_ROLE) {
        _pause();
    }

    /**
     * @dev Unpauses all contract functions
     */
    function unpause() external onlyRole(DEFAULT_ADMIN_ROLE) {
        _unpause();
    }

    // Modifier to restrict function access to gateway only
    modifier onlyGatewayOrRouter() {
        if (isZetaChain) {
            require(
                msg.sender == gateway || msg.sender == router,
                "Only gateway or router can call this function on ZetaChain"
            );
        } else {
            require(msg.sender == gateway, "Only gateway can call this function");
        }
        _;
    }

    function initialize(address _gateway, address _router) public initializer {
        __AccessControl_init();
        __UUPSUpgradeable_init_unchained();
        __Pausable_init_unchained();
        __ReentrancyGuard_init_unchained();

        // Set up admin role
        _grantRole(DEFAULT_ADMIN_ROLE, msg.sender);
        _grantRole(PAUSER_ROLE, msg.sender);

        gateway = _gateway;
        router = _router;
    }

    function _authorizeUpgrade(address newImplementation) internal override onlyRole(DEFAULT_ADMIN_ROLE) {}

    /**
     * @dev Computes a unique intent ID
     * @param counter The current intent counter
     * @param salt Random salt for uniqueness
     * @param chainId The chain ID where the intent is being initiated
     * @return The computed intent ID
     */
    function computeIntentId(uint256 counter, uint256 salt, uint256 chainId) public pure returns (bytes32) {
        return keccak256(abi.encodePacked(counter, salt, chainId));
    }

    /**
     * @dev Get the next intent ID that would be generated with the current counter
     * @param salt Random salt for uniqueness
     * @return The next intent ID that would be generated
     */
    function getNextIntentId(uint256 salt) public view returns (bytes32) {
        return computeIntentId(intentCounter, salt, block.chainid);
    }

    /**
     * @dev Calculates the fulfillment index for the given parameters
     * @param intentId The ID of the intent
     * @param asset The ERC20 token address
     * @param amount Amount to transfer
     * @param receiver Receiver address
     * @param isCall Whether this is a callable intent
     * @param data Custom data for contract calls
     * @return The computed fulfillment index
     */
    function getFulfillmentIndex(
        bytes32 intentId,
        address asset,
        uint256 amount,
        address receiver,
        bool isCall,
        bytes calldata data
    ) public pure returns (bytes32) {
        return PayloadUtils.computeFulfillmentIndex(intentId, asset, amount, receiver, isCall, data);
    }

    /**
     * @dev Calculates the fulfillment index for the given parameters (backward compatibility)
     * @param intentId The ID of the intent
     * @param asset The ERC20 token address
     * @param amount Amount to transfer
     * @param receiver Receiver address
     * @return The computed fulfillment index
     */
    function getFulfillmentIndex(bytes32 intentId, address asset, uint256 amount, address receiver)
        public
        pure
        returns (bytes32)
    {
        return PayloadUtils.computeFulfillmentIndex(intentId, asset, amount, receiver);
    }

    /**
     * @dev Initiates a new intent for cross-chain transfer
     * @param asset The ERC20 token address
     * @param amount Amount to receive on target chain
     * @param targetChain Target chain ID
     * @param receiver Receiver address in bytes format
     * @param tip Tip for the fulfiller
     * @param salt Salt for intent ID generation
     * @return intentId The generated intent ID
     */
    function initiate(
        address asset,
        uint256 amount,
        uint256 targetChain,
        bytes calldata receiver,
        uint256 tip,
        uint256 salt
    ) external whenNotPaused returns (bytes32) {
        return _initiate(asset, amount, targetChain, receiver, tip, salt, false, "");
    }

    /**
     * @dev Initiates a new intent for cross-chain transfer with contract call
     * @param asset The ERC20 token address
     * @param amount Amount to receive on target chain
     * @param targetChain Target chain ID
     * @param receiver Receiver address in bytes format (must implement IntentTarget)
     * @param tip Tip for the fulfiller
     * @param salt Salt for intent ID generation
     * @param data Custom data to be passed to the receiver contract
     * @return intentId The generated intent ID
     */
    function initiateCall(
        address asset,
        uint256 amount,
        uint256 targetChain,
        bytes calldata receiver,
        uint256 tip,
        uint256 salt,
        bytes calldata data
    ) external whenNotPaused returns (bytes32) {
        return _initiate(asset, amount, targetChain, receiver, tip, salt, true, data);
    }

    /**
     * @dev Internal function to initiate an intent
     */
    function _initiate(
        address asset,
        uint256 amount,
        uint256 targetChain,
        bytes calldata receiver,
        uint256 tip,
        uint256 salt,
        bool isCall,
        bytes memory data
    ) internal returns (bytes32) {
        // Cannot initiate a transfer to the current chain
        require(targetChain != block.chainid, "Target chain cannot be the current chain");

        // Calculate total amount to transfer (amount + tip)
        uint256 totalAmount = amount + tip;

        // Transfer ERC20 tokens from sender to this contract
        IERC20(asset).safeTransferFrom(msg.sender, address(this), totalAmount);

        // Generate intent ID using the computeIntentId function with current chain ID
        bytes32 intentId = computeIntentId(intentCounter, salt, block.chainid);

        // Increment counter
        ++intentCounter;

        // Create payload for crosschain transaction
        bytes memory payload =
            PayloadUtils.encodeIntentPayload(intentId, amount, tip, targetChain, receiver, isCall, data);

        if (isZetaChain) {
            // ZetaChain as source - direct call to router without going through gateway
            _initiateFromZetaChain(asset, totalAmount, payload);
        } else {
            // Non-ZetaChain source - use gateway
            _initiateFromConnectedChain(asset, totalAmount, payload);
        }

        // Emit appropriate event
        if (isCall) {
            emit IntentInitiatedWithCall(intentId, asset, amount, targetChain, receiver, tip, salt, data);
        } else {
            emit IntentInitiated(intentId, asset, amount, targetChain, receiver, tip, salt);
        }

        return intentId;
    }

    /**
     * @dev Internal function for initiating intent from ZetaChain
     * @param asset The ERC20 token address (ZRC20)
     * @param totalAmount Total amount to transfer
     * @param payload The encoded intent payload
     */
    function _initiateFromZetaChain(address asset, uint256 totalAmount, bytes memory payload) internal {
        // Transfer tokens directly to the router to replicate same behavior as gateway depositAndCall
<<<<<<< HEAD
        IERC20(asset).transfer(router, totalAmount);
=======
        IERC20(asset).safeTransfer(router, totalAmount);
>>>>>>> 3631d14f

        // Create ZetaChain message context
        IGateway.ZetaChainMessageContext memory context = IGateway.ZetaChainMessageContext({
            sender: abi.encodePacked(address(this)),
            senderEVM: address(this),
            chainID: block.chainid
        });

        // Call router directly
        IRouter(router).onCall(context, asset, totalAmount, payload);
    }

    /**
     * @dev Internal function for initiating intent from connected (non-ZetaChain) networks
     * @param asset The ERC20 token address
     * @param totalAmount Total amount to transfer
     * @param payload The encoded intent payload
     */
    function _initiateFromConnectedChain(address asset, uint256 totalAmount, bytes memory payload) internal {
        // Approve gateway to spend the tokens
        IERC20(asset).approve(gateway, totalAmount);

        // Create revert options
        IGateway.RevertOptions memory revertOptions = IGateway.RevertOptions({
            revertAddress: msg.sender, // in case of revert, the funds are directly sent back to the sender
            callOnRevert: false,
            abortAddress: address(0),
            revertMessage: "",
            onRevertGasLimit: 0
        });

        // Call gateway to initiate crosschain transaction
        IGateway(gateway).depositAndCall(
            router, // receiver is the router on ZetaChain
            totalAmount, // transfer amount + tip
            asset,
            payload,
            revertOptions
        );
    }

    /**
     * @dev Fulfills an intent by transferring tokens to the receiver
     * @param intentId The ID of the intent to fulfill
     * @param asset The ERC20 token address
     * @param amount Amount to transfer
     * @param receiver Receiver address
     */
<<<<<<< HEAD
    function fulfill(bytes32 intentId, address asset, uint256 amount, address receiver) external whenNotPaused {
        _fulfill(intentId, asset, amount, receiver, false, "");
    }

    /**
     * @dev Fulfills an intent by transferring tokens to the receiver and calling onFulfill
     * @param intentId The ID of the intent to fulfill
     * @param asset The ERC20 token address
     * @param amount Amount to transfer
     * @param receiver Receiver address that implements IntentTarget
     * @param data Custom data to be passed to the receiver contract
     */
    function fulfillCall(bytes32 intentId, address asset, uint256 amount, address receiver, bytes calldata data)
        external
        whenNotPaused
    {
        _fulfill(intentId, asset, amount, receiver, true, data);
    }

    /**
     * @dev Internal function for intent fulfillment
     */
    function _fulfill(bytes32 intentId, address asset, uint256 amount, address receiver, bool isCall, bytes memory data)
        internal
=======
    function fulfill(bytes32 intentId, address asset, uint256 amount, address receiver)
        external
        whenNotPaused
        nonReentrant
>>>>>>> 3631d14f
    {
        // Compute the fulfillment index
        bytes32 fulfillmentIndex = PayloadUtils.computeFulfillmentIndex(intentId, asset, amount, receiver, isCall, data);

        // Check if intent is already fulfilled with these parameters
        require(fulfillments[fulfillmentIndex] == address(0), "Intent already fulfilled with these parameters");

        // Check if intent has already been settled
        require(!settlements[fulfillmentIndex].settled, "Intent already settled");

<<<<<<< HEAD
        // If this is a call intent, verify the receiver implements IntentTarget
        if (isCall) {
            // The try/catch allows fulfillment to succeed even if the contract doesn't implement the interface correctly
            // This is important because otherwise funds could get stuck
            try IntentTarget(receiver).onFulfill(intentId, asset, amount, data) {
                // Contract call succeeded
            } catch {
                // Contract call failed - we still want to continue with the token transfer
                // to avoid the intent being blocked
            }
        }

        // Transfer tokens from the sender to the receiver
        IERC20(asset).transferFrom(msg.sender, receiver, amount);

        // Register the fulfillment
        fulfillments[fulfillmentIndex] = msg.sender;

        // Emit appropriate event
        if (isCall) {
            emit IntentFulfilledWithCall(intentId, asset, amount, receiver, data);
        } else {
            emit IntentFulfilled(intentId, asset, amount, receiver);
        }
=======
        // Register the fulfillment
        fulfillments[fulfillmentIndex] = msg.sender;

        // Transfer tokens from the sender to the receiver
        IERC20(asset).safeTransferFrom(msg.sender, receiver, amount);

        // Emit event
        emit IntentFulfilled(intentId, asset, amount, receiver);
>>>>>>> 3631d14f
    }

    /**
     * @dev Internal function to settle an intent
     * @param intentId The ID of the intent to settle
     * @param asset The ERC20 token address
     * @param amount Amount for intent index computation
     * @param receiver Receiver address
     * @param tip Tip for the fulfiller
     * @param actualAmount Actual amount to transfer after fees
     * @param isCall Whether this is a callable intent
     * @param data Custom data for contract calls
     * @return fulfilled Whether the intent was fulfilled
     */
    function _settle(
        bytes32 intentId,
        address asset,
        uint256 amount,
        address receiver,
        uint256 tip,
        uint256 actualAmount,
        bool isCall,
        bytes memory data
    ) internal returns (bool) {
        // Compute the fulfillment index using the original amount
        bytes32 fulfillmentIndex = PayloadUtils.computeFulfillmentIndex(intentId, asset, amount, receiver, isCall, data);

        // Check if intent has already been settled
        require(!settlements[fulfillmentIndex].settled, "Intent already settled");

        // Get the fulfiller if it exists
        address fulfiller = fulfillments[fulfillmentIndex];
        bool fulfilled = fulfiller != address(0);

        // Create settlement record
        Settlement storage settlement = settlements[fulfillmentIndex];
        settlement.settled = true;
        settlement.fulfilled = fulfilled;
        settlement.fulfiller = fulfiller;

        // Set paid tip
        uint256 paidTip = 0;

        // If there's a fulfiller, transfer the actual amount + tip to them
        // Otherwise, transfer actual amount + tip to the receiver and call onFulfill if it's a call intent
        if (fulfilled) {
            settlement.paidTip = tip;
            paidTip = tip;
<<<<<<< HEAD

            // If this is a call intent, try to call onSettle on the receiver
            if (isCall) {
                try IntentTarget(receiver).onSettle(intentId, asset, amount, data, fulfillmentIndex) {
                    // Contract call succeeded
                } catch {
                    // Contract call failed - we still want the settlement to succeed
                }
            }
        } else {
            // Transfer tokens to the receiver
            IERC20(asset).transfer(receiver, actualAmount + tip);

            // If this is a call intent and not fulfilled yet, call onFulfill
            if (isCall) {
                try IntentTarget(receiver).onFulfill(intentId, asset, actualAmount, data) {
                    // Contract call succeeded
                } catch {
                    // Contract call failed - we still want the settlement to succeed
                }
            }
=======
            IERC20(asset).safeTransfer(fulfiller, actualAmount + tip);
        } else {
            IERC20(asset).safeTransfer(receiver, actualAmount + tip);
>>>>>>> 3631d14f
        }

        // Emit the appropriate event
        if (isCall) {
            emit IntentSettledWithCall(
                intentId, asset, amount, receiver, fulfilled, fulfiller, actualAmount, paidTip, data
            );
        } else {
            emit IntentSettled(intentId, asset, amount, receiver, fulfilled, fulfiller, actualAmount, paidTip);
        }

        return fulfilled;
    }

    /**
     * @dev Internal compatibility function that calls the new _settle with default isCall and data
     */
    function _settle(
        bytes32 intentId,
        address asset,
        uint256 amount,
        address receiver,
        uint256 tip,
        uint256 actualAmount
    ) internal returns (bool) {
        return _settle(intentId, asset, amount, receiver, tip, actualAmount, false, "");
    }

    /**
     * @dev Handles incoming cross-chain messages
     * @param context Message context containing sender information
     * @param message Encoded settlement payload
     * @return Empty bytes array
     */
    function onCall(MessageContext calldata context, bytes calldata message)
        external
        payable
        onlyGatewayOrRouter
        nonReentrant
        returns (bytes memory)
    {
        // Verify sender is the router
        require(context.sender == router, "Invalid sender");

        // Decode settlement payload
        PayloadUtils.SettlementPayload memory payload = PayloadUtils.decodeSettlementPayload(message);

        // Transfer tokens to the contract
        uint256 totalTransfer = payload.actualAmount + payload.tip;
<<<<<<< HEAD
        IERC20(payload.asset).transferFrom(msg.sender, address(this), totalTransfer);
=======
        IERC20(payload.asset).safeTransferFrom(msg.sender, address(this), totalTransfer);
>>>>>>> 3631d14f

        // Settle the intent
        _settle(
            payload.intentId,
            payload.asset,
            payload.amount,
            payload.receiver,
            payload.tip,
            payload.actualAmount,
            payload.isCall,
            payload.data
        );

        return "";
    }

    /**
     * @dev Updates the gateway address
     * @param _gateway New gateway address
     */
    function updateGateway(address _gateway) external onlyRole(DEFAULT_ADMIN_ROLE) {
        require(_gateway != address(0), "Gateway cannot be zero address");
        emit GatewayUpdated(gateway, _gateway);
        gateway = _gateway;
    }

    /**
     * @dev Updates the router address
     * @param _router New router address
     */
    function updateRouter(address _router) external onlyRole(DEFAULT_ADMIN_ROLE) {
        require(_router != address(0), "Router cannot be zero address");
        emit RouterUpdated(router, _router);
        router = _router;
    }
}<|MERGE_RESOLUTION|>--- conflicted
+++ resolved
@@ -327,11 +327,7 @@
      */
     function _initiateFromZetaChain(address asset, uint256 totalAmount, bytes memory payload) internal {
         // Transfer tokens directly to the router to replicate same behavior as gateway depositAndCall
-<<<<<<< HEAD
-        IERC20(asset).transfer(router, totalAmount);
-=======
         IERC20(asset).safeTransfer(router, totalAmount);
->>>>>>> 3631d14f
 
         // Create ZetaChain message context
         IGateway.ZetaChainMessageContext memory context = IGateway.ZetaChainMessageContext({
@@ -380,7 +376,6 @@
      * @param amount Amount to transfer
      * @param receiver Receiver address
      */
-<<<<<<< HEAD
     function fulfill(bytes32 intentId, address asset, uint256 amount, address receiver) external whenNotPaused {
         _fulfill(intentId, asset, amount, receiver, false, "");
     }
@@ -405,12 +400,6 @@
      */
     function _fulfill(bytes32 intentId, address asset, uint256 amount, address receiver, bool isCall, bytes memory data)
         internal
-=======
-    function fulfill(bytes32 intentId, address asset, uint256 amount, address receiver)
-        external
-        whenNotPaused
-        nonReentrant
->>>>>>> 3631d14f
     {
         // Compute the fulfillment index
         bytes32 fulfillmentIndex = PayloadUtils.computeFulfillmentIndex(intentId, asset, amount, receiver, isCall, data);
@@ -421,7 +410,6 @@
         // Check if intent has already been settled
         require(!settlements[fulfillmentIndex].settled, "Intent already settled");
 
-<<<<<<< HEAD
         // If this is a call intent, verify the receiver implements IntentTarget
         if (isCall) {
             // The try/catch allows fulfillment to succeed even if the contract doesn't implement the interface correctly
@@ -435,7 +423,7 @@
         }
 
         // Transfer tokens from the sender to the receiver
-        IERC20(asset).transferFrom(msg.sender, receiver, amount);
+        IERC20(asset).safeTransferFrom(msg.sender, receiver, amount);
 
         // Register the fulfillment
         fulfillments[fulfillmentIndex] = msg.sender;
@@ -446,16 +434,6 @@
         } else {
             emit IntentFulfilled(intentId, asset, amount, receiver);
         }
-=======
-        // Register the fulfillment
-        fulfillments[fulfillmentIndex] = msg.sender;
-
-        // Transfer tokens from the sender to the receiver
-        IERC20(asset).safeTransferFrom(msg.sender, receiver, amount);
-
-        // Emit event
-        emit IntentFulfilled(intentId, asset, amount, receiver);
->>>>>>> 3631d14f
     }
 
     /**
@@ -504,7 +482,8 @@
         if (fulfilled) {
             settlement.paidTip = tip;
             paidTip = tip;
-<<<<<<< HEAD
+
+            IERC20(asset).safeTransfer(fulfiller, actualAmount + tip);
 
             // If this is a call intent, try to call onSettle on the receiver
             if (isCall) {
@@ -516,7 +495,7 @@
             }
         } else {
             // Transfer tokens to the receiver
-            IERC20(asset).transfer(receiver, actualAmount + tip);
+            IERC20(asset).safeTransfer(receiver, actualAmount + tip);
 
             // If this is a call intent and not fulfilled yet, call onFulfill
             if (isCall) {
@@ -526,11 +505,6 @@
                     // Contract call failed - we still want the settlement to succeed
                 }
             }
-=======
-            IERC20(asset).safeTransfer(fulfiller, actualAmount + tip);
-        } else {
-            IERC20(asset).safeTransfer(receiver, actualAmount + tip);
->>>>>>> 3631d14f
         }
 
         // Emit the appropriate event
@@ -580,11 +554,7 @@
 
         // Transfer tokens to the contract
         uint256 totalTransfer = payload.actualAmount + payload.tip;
-<<<<<<< HEAD
-        IERC20(payload.asset).transferFrom(msg.sender, address(this), totalTransfer);
-=======
         IERC20(payload.asset).safeTransferFrom(msg.sender, address(this), totalTransfer);
->>>>>>> 3631d14f
 
         // Settle the intent
         _settle(
